/*
 * Licensed to the Apache Software Foundation (ASF) under one or more
 * contributor license agreements.  See the NOTICE file distributed with
 * this work for additional information regarding copyright ownership.
 * The ASF licenses this file to You under the Apache License, Version 2.0
 * (the "License"); you may not use this file except in compliance with
 * the License.  You may obtain a copy of the License at
 *
 *      http://www.apache.org/licenses/LICENSE-2.0
 *
 * Unless required by applicable law or agreed to in writing, software
 * distributed under the License is distributed on an "AS IS" BASIS,
 * WITHOUT WARRANTIES OR CONDITIONS OF ANY KIND, either express or implied.
 * See the License for the specific language governing permissions and
 * limitations under the License.
 */
package org.apache.commons.geometry.spherical.twod;

import java.io.Serializable;

import org.apache.commons.geometry.core.Point;
<<<<<<< HEAD
import org.apache.commons.geometry.core.util.Coordinates;
import org.apache.commons.geometry.core.util.SimpleCoordinateFormat;
import org.apache.commons.geometry.euclidean.threed.SphericalCoordinates;
=======
import org.apache.commons.geometry.core.internal.DoubleFunction2N;
import org.apache.commons.geometry.core.internal.SimpleTupleFormat;
>>>>>>> 8273d592
import org.apache.commons.geometry.euclidean.threed.Vector3D;

/** This class represents a point on the 2-sphere.
 * <p>Instances of this class are guaranteed to be immutable.</p>
 */
public final class S2Point implements Point<S2Point>, Serializable {

    /** +I (coordinates: ( azimuth = 0, polar = pi/2 )). */
    public static final S2Point PLUS_I = new S2Point(0, 0.5 * Math.PI, Vector3D.PLUS_X);

    /** +J (coordinates: ( azimuth = pi/2, polar = pi/2 ))). */
    public static final S2Point PLUS_J = new S2Point(0.5 * Math.PI, 0.5 * Math.PI, Vector3D.PLUS_Y);

    /** +K (coordinates: ( azimuth = any angle, polar = 0 )). */
    public static final S2Point PLUS_K = new S2Point(0, 0, Vector3D.PLUS_Z);

    /** -I (coordinates: ( azimuth = pi, polar = pi/2 )). */
    public static final S2Point MINUS_I = new S2Point(Math.PI, 0.5 * Math.PI, Vector3D.MINUS_X);

    /** -J (coordinates: ( azimuth = 3pi/2, polar = pi/2 )). */
    public static final S2Point MINUS_J = new S2Point(1.5 * Math.PI, 0.5 * Math.PI, Vector3D.MINUS_Y);

    /** -K (coordinates: ( azimuth = any angle, polar = pi )). */
    public static final S2Point MINUS_K = new S2Point(0, Math.PI, Vector3D.MINUS_Z);

    // CHECKSTYLE: stop ConstantName
    /** A point with all coordinates set to NaN. */
    public static final S2Point NaN = new S2Point(Double.NaN, Double.NaN, Vector3D.NaN);
    // CHECKSTYLE: resume ConstantName

    /** Serializable UID. */
    private static final long serialVersionUID = 20180710L;

    /** Factory for delegating instance creation. */
    private static DoubleFunction2N<S2Point> FACTORY = new DoubleFunction2N<S2Point>() {

        /** {@inheritDoc} */
        @Override
<<<<<<< HEAD
        public S2Point create(double a1, double a2) {
            // use the factory method for full input validation
            return S2Point.of(a1, a2);
=======
        public S2Point apply(double n1, double n2) {
            return S2Point.of(n1, n2);
>>>>>>> 8273d592
        }
    };

    /** Azimuthal angle in the x-y plane. */
    private final double azimuth;

    /** Polar angle. */
    private final double polar;

    /** Corresponding 3D normalized vector. */
    private final Vector3D vector;

    /** Build a point from its internal components.
     * @param azimuth azimuthal angle in the x-y plane
     * @param polar polar angle
     * @param vector corresponding vector; if null, the vector is computed
     */
    private S2Point(final double azimuth, final double polar, final Vector3D vector) {
        this.azimuth = SphericalCoordinates.normalizeAzimuth(azimuth);
        this.polar = SphericalCoordinates.normalizePolar(polar);
        this.vector = (vector != null) ? vector : Vector3D.ofSpherical(1.0, azimuth, polar);
    }

    /** Get the azimuthal angle in the x-y plane in radians.
     * @return azimuthal angle in the x-y plane
     * @see S2Point#of(double, double)
     */
    public double getAzimuth() {
        return azimuth;
    }

    /** Get the polar angle in radians.
     * @return polar angle
     * @see S2Point#of(double, double)
     */
    public double getPolar() {
        return polar;
    }

    /** Get the corresponding normalized vector in the 3D Euclidean space.
     * @return normalized vector
     */
    public Vector3D getVector() {
        return vector;
    }

    /** {@inheritDoc} */
    @Override
    public int getDimension() {
        return 2;
    }

    /** {@inheritDoc} */
    @Override
    public boolean isNaN() {
        return Double.isNaN(azimuth) || Double.isNaN(polar);
    }

    /** {@inheritDoc} */
    @Override
    public boolean isInfinite() {
        return !isNaN() && (Double.isInfinite(azimuth) || Double.isInfinite(polar));
    }

    /** Get the opposite of the instance.
     * @return a new vector which is opposite to the instance
     */
    public S2Point negate() {
        return new S2Point(-azimuth, Math.PI - polar, vector.negate());
    }

    /** {@inheritDoc} */
    @Override
    public double distance(final S2Point point) {
        return distance(this, point);
    }

    /** Compute the distance (angular separation) between two points.
     * @param p1 first vector
     * @param p2 second vector
     * @return the angular separation between p1 and p2
     */
    public static double distance(S2Point p1, S2Point p2) {
        return p1.vector.angle(p2.vector);
    }

    /**
     * Test for the equality of two points on the 2-sphere.
     * <p>
     * If all coordinates of two points are exactly the same, and none are
     * <code>Double.NaN</code>, the two points are considered to be equal.
     * </p>
     * <p>
     * <code>NaN</code> coordinates are considered to affect globally the vector
     * and be equals to each other - i.e, if either (or all) coordinates of the
     * 2D vector are equal to <code>Double.NaN</code>, the 2D vector is equal to
     * {@link #NaN}.
     * </p>
     *
     * @param other Object to test for equality to this
     * @return true if two points on the 2-sphere objects are equal, false if
     *         object is null, not an instance of S2Point, or
     *         not equal to this S2Point instance
     *
     */
    @Override
    public boolean equals(Object other) {
        if (this == other) {
            return true;
        }

        if (other instanceof S2Point) {
            final S2Point rhs = (S2Point) other;
            if (rhs.isNaN()) {
                return this.isNaN();
            }

            return (azimuth == rhs.azimuth) && (polar == rhs.polar);
        }
        return false;
    }

    /**
     * Get a hashCode for the 2D vector.
     * <p>
     * All NaN values have the same hash code.</p>
     *
     * @return a hash code value for this object
     */
    @Override
    public int hashCode() {
        if (isNaN()) {
            return 542;
        }
        return 134 * (37 * Double.hashCode(azimuth) +  Double.hashCode(polar));
    }

    /** {@inheritDoc} */
    @Override
    public String toString() {
<<<<<<< HEAD
        return SimpleCoordinateFormat.getPointFormat().format(getAzimuth(), getPolar());
=======
        return SimpleTupleFormat.getDefault().format(getTheta(), getPhi());
>>>>>>> 8273d592
    }

    /** Build a vector from its spherical coordinates
     * @param azimuth azimuthal angle in the x-y plane
     * @param polar polar angle
     * @return point instance with the given coordinates
     * @see #getAzimuth()
     * @see #getPolar()
     */
    public static S2Point of(final double azimuth, final double polar) throws IllegalArgumentException {
        return new S2Point(azimuth, polar, null);
    }

    /** Build a point from its underlying 3D vector
     * @param vector 3D vector
     * @return point instance with the coordinates determined by the given 3D vector
     * @exception IllegalStateException if vector norm is zero
     */
    public static S2Point of(final Vector3D vector) {
        SphericalCoordinates coords = vector.toSpherical();

        return new S2Point(coords.getAzimuth(), coords.getPolar(), vector.normalize());
    }

    /** Parses the given string and returns a new point instance. The expected string
     * format is the same as that returned by {@link #toString()}.
     * @param str the string to parse
     * @return point instance represented by the string
     * @throws IllegalArgumentException if the given string has an invalid format
     */
    public static S2Point parse(String str) throws IllegalArgumentException {
        return SimpleTupleFormat.getDefault().parse(str, FACTORY);
    }
}<|MERGE_RESOLUTION|>--- conflicted
+++ resolved
@@ -19,14 +19,9 @@
 import java.io.Serializable;
 
 import org.apache.commons.geometry.core.Point;
-<<<<<<< HEAD
-import org.apache.commons.geometry.core.util.Coordinates;
-import org.apache.commons.geometry.core.util.SimpleCoordinateFormat;
-import org.apache.commons.geometry.euclidean.threed.SphericalCoordinates;
-=======
 import org.apache.commons.geometry.core.internal.DoubleFunction2N;
 import org.apache.commons.geometry.core.internal.SimpleTupleFormat;
->>>>>>> 8273d592
+import org.apache.commons.geometry.euclidean.threed.SphericalCoordinates;
 import org.apache.commons.geometry.euclidean.threed.Vector3D;
 
 /** This class represents a point on the 2-sphere.
@@ -65,14 +60,8 @@
 
         /** {@inheritDoc} */
         @Override
-<<<<<<< HEAD
-        public S2Point create(double a1, double a2) {
-            // use the factory method for full input validation
-            return S2Point.of(a1, a2);
-=======
         public S2Point apply(double n1, double n2) {
             return S2Point.of(n1, n2);
->>>>>>> 8273d592
         }
     };
 
@@ -213,11 +202,7 @@
     /** {@inheritDoc} */
     @Override
     public String toString() {
-<<<<<<< HEAD
-        return SimpleCoordinateFormat.getPointFormat().format(getAzimuth(), getPolar());
-=======
-        return SimpleTupleFormat.getDefault().format(getTheta(), getPhi());
->>>>>>> 8273d592
+        return SimpleTupleFormat.getDefault().format(getAzimuth(), getPolar());
     }
 
     /** Build a vector from its spherical coordinates
