--- conflicted
+++ resolved
@@ -171,13 +171,8 @@
 
     /** {@inheritDoc} */
     @Override
-<<<<<<< HEAD
-    public Vector2D normalize() throws IllegalNormException {
+    public Vector2D normalize() {
         return scalarMultiply(1.0 / getFiniteNonZeroNorm());
-=======
-    public Vector2D normalize() {
-        return scalarMultiply(1.0 / getNonZeroNorm());
->>>>>>> adbdc69e
     }
 
     /** {@inheritDoc} */
@@ -218,21 +213,13 @@
 
     /** {@inheritDoc} */
     @Override
-<<<<<<< HEAD
-    public Vector2D project(Vector2D base) throws IllegalNormException {
-=======
     public Vector2D project(Vector2D base) {
->>>>>>> adbdc69e
         return getComponent(base, false);
     }
 
     /** {@inheritDoc} */
     @Override
-<<<<<<< HEAD
-    public Vector2D reject(Vector2D base) throws IllegalNormException {
-=======
     public Vector2D reject(Vector2D base) {
->>>>>>> adbdc69e
         return getComponent(base, true);
     }
 
@@ -244,13 +231,8 @@
      * other.</p>
      */
     @Override
-<<<<<<< HEAD
-    public double angle(Vector2D v) throws IllegalNormException {
+    public double angle(Vector2D v) {
         double normProduct = getFiniteNonZeroNorm() * v.getFiniteNonZeroNorm();
-=======
-    public double angle(Vector2D v) {
-        double normProduct = getNonZeroNorm() * v.getNonZeroNorm();
->>>>>>> adbdc69e
 
         double dot = dotProduct(v);
         double threshold = normProduct * 0.9999;
@@ -351,18 +333,8 @@
      * @return the finite, non-zero norm value
      * @throws IllegalNormException if the norm is zero, NaN, or infinite
      */
-<<<<<<< HEAD
-    private double getFiniteNonZeroNorm() throws IllegalNormException {
+    private double getFiniteNonZeroNorm() {
         return Vectors.checkFiniteNonZeroNorm(getNorm());
-=======
-    private double getNonZeroNorm() {
-        final double n = getNorm();
-        if (n == 0) {
-            throw new ZeroNormException();
-        }
-
-        return n;
->>>>>>> adbdc69e
     }
 
     /** Returns a component of the current instance relative to the given base
@@ -376,11 +348,7 @@
      *      depending on the value of {@code reject}.
      * @throws IllegalNormException if {@code base} has a zero, NaN, or infinite norm
      */
-<<<<<<< HEAD
-    private Vector2D getComponent(Vector2D base, boolean reject) throws IllegalNormException {
-=======
     private Vector2D getComponent(Vector2D base, boolean reject) {
->>>>>>> adbdc69e
         final double aDotB = dotProduct(base);
 
         final double baseMag = Vectors.checkFiniteNonZeroNorm(base.getNorm());
