--- conflicted
+++ resolved
@@ -17,7 +17,6 @@
 package org.apache.commons.geometry.euclidean.oned;
 
 import org.apache.commons.geometry.core.Geometry;
-import org.apache.commons.geometry.core.exception.IllegalNormException;
 import org.apache.commons.geometry.core.internal.SimpleTupleFormat;
 import org.apache.commons.geometry.euclidean.EuclideanVector;
 import org.apache.commons.geometry.euclidean.internal.Vectors;
@@ -154,22 +153,10 @@
 
     /** {@inheritDoc} */
     @Override
-<<<<<<< HEAD
-    public Vector1D normalize() throws IllegalNormException {
+    public Vector1D normalize() {
         Vectors.checkFiniteNonZeroNorm(getNorm());
 
         return (getX() > 0.0) ? ONE : MINUS_ONE;
-=======
-    public Vector1D normalize() {
-        final double x = getX();
-        if (x > 0.0) {
-            return ONE;
-        }
-        else if (x < 0.0) {
-            return MINUS_ONE;
-        }
-        throw new ZeroNormException();
->>>>>>> adbdc69e
     }
 
     /** {@inheritDoc} */
@@ -212,16 +199,9 @@
      * <p>For the one-dimensional case, this method simply returns the current instance.</p>
      */
     @Override
-<<<<<<< HEAD
-    public Vector1D project(final Vector1D base) throws IllegalNormException {
+    public Vector1D project(final Vector1D base) {
         Vectors.checkFiniteNonZeroNorm(base.getNorm());
 
-=======
-    public Vector1D project(final Vector1D base) {
-        if (base.getX() == 0) {
-            throw new ZeroNormException(ZeroNormException.INVALID_BASE);
-        }
->>>>>>> adbdc69e
         return this;
     }
 
@@ -229,16 +209,9 @@
      * <p>For the one-dimensional case, this method simply returns the zero vector.</p>
      */
     @Override
-<<<<<<< HEAD
-    public Vector1D reject(final Vector1D base) throws IllegalNormException {
+    public Vector1D reject(final Vector1D base) {
         Vectors.checkFiniteNonZeroNorm(base.getNorm());
 
-=======
-    public Vector1D reject(final Vector1D base) {
-        if (base.getX() == 0) {
-            throw new ZeroNormException(ZeroNormException.INVALID_BASE);
-        }
->>>>>>> adbdc69e
         return Vector1D.ZERO;
     }
 
@@ -247,14 +220,10 @@
      * the same sign and {@code pi} if they are opposite.</p>
      */
     @Override
-<<<<<<< HEAD
-    public double angle(final Vector1D v) throws IllegalNormException {
+    public double angle(final Vector1D v) {
         Vectors.checkFiniteNonZeroNorm(getNorm());
         Vectors.checkFiniteNonZeroNorm(v.getNorm());
 
-=======
-    public double angle(final Vector1D v) {
->>>>>>> adbdc69e
         final double sig1 = Math.signum(getX());
         final double sig2 = Math.signum(v.getX());
 
