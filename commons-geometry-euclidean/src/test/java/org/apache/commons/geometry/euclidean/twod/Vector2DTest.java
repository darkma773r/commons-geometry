package org.apache.commons.geometry.euclidean.twod;

import java.util.regex.Pattern;

import org.apache.commons.geometry.core.Geometry;
import org.apache.commons.numbers.core.Precision;
import org.junit.Assert;
import org.junit.Test;

public class Vector2DTest {

    private static final double EPS = Math.ulp(1d);

    @Test
    public void testConstants() {
        // act/assert
        checkVector(Vector2D.ZERO, 0, 0);
        checkVector(Vector2D.PLUS_X, 1, 0);
        checkVector(Vector2D.MINUS_X, -1, 0);
        checkVector(Vector2D.PLUS_Y, 0, 1);
        checkVector(Vector2D.MINUS_Y, 0, -1);
        checkVector(Vector2D.NaN, Double.NaN, Double.NaN);
        checkVector(Vector2D.NEGATIVE_INFINITY, Double.NEGATIVE_INFINITY, Double.NEGATIVE_INFINITY);
        checkVector(Vector2D.POSITIVE_INFINITY, Double.POSITIVE_INFINITY, Double.POSITIVE_INFINITY);
    }

    @Test
    public void testToArray() {
        // arrange
        Vector2D v = Vector2D.of(1, 2);

        // act
        double[] arr = v.toArray();

        // assert
        Assert.assertEquals(2, arr.length);
        Assert.assertEquals(1, arr[0], EPS);
        Assert.assertEquals(2, arr[1], EPS);
    }

    @Test
    public void testToPoint() {
        // act/assert
        checkPoint(Vector2D.of(1, 2).asPoint(), 1, 2);
        checkPoint(Vector2D.of(-1, -2).asPoint(), -1, -2);
        checkPoint(Vector2D.of(Double.NaN, Double.POSITIVE_INFINITY).asPoint(), Double.NaN, Double.POSITIVE_INFINITY);
        checkPoint(Vector2D.of(Double.NEGATIVE_INFINITY, Double.NaN).asPoint(), Double.NEGATIVE_INFINITY, Double.NaN);
    }

    @Test
    public void testGetZero() {
        // act/assert
        checkVector(Vector2D.of(1.0, 1.0).getZero(), 0, 0);
    }

    @Test
    public void testNorm1() {
        // act/assert
        Assert.assertEquals(0.0, Vector2D.of(0, 0).getNorm1(), EPS);

        Assert.assertEquals(3.0, Vector2D.of(1, 2).getNorm1(), EPS);
        Assert.assertEquals(3.0, Vector2D.of(1, -2).getNorm1(), EPS);
        Assert.assertEquals(3.0, Vector2D.of(-1, 2).getNorm1(), EPS);
        Assert.assertEquals(3.0, Vector2D.of(-1, -2).getNorm1(), EPS);
    }

    @Test
    public void testNorm() {
        // act/assert
        Assert.assertEquals(0.0, Vector2D.of(0, 0).getNorm(), EPS);

        Assert.assertEquals(5.0, Vector2D.of(3, 4).getNorm(), EPS);
        Assert.assertEquals(5.0, Vector2D.of(3, -4).getNorm(), EPS);
        Assert.assertEquals(5.0, Vector2D.of(-3, 4).getNorm(), EPS);
        Assert.assertEquals(5.0, Vector2D.of(-3, -4).getNorm(), EPS);

        Assert.assertEquals(Math.sqrt(5.0), Vector2D.of(-1, -2).getNorm(), EPS);
    }

    @Test
    public void testNormSq() {
        // act/assert
        Assert.assertEquals(0.0, Vector2D.of(0, 0).getNormSq(), EPS);

        Assert.assertEquals(25.0, Vector2D.of(3, 4).getNormSq(), EPS);
        Assert.assertEquals(25.0, Vector2D.of(3, -4).getNormSq(), EPS);
        Assert.assertEquals(25.0, Vector2D.of(-3, 4).getNormSq(), EPS);
        Assert.assertEquals(25.0, Vector2D.of(-3, -4).getNormSq(), EPS);

        Assert.assertEquals(5.0, Vector2D.of(-1, -2).getNormSq(), EPS);
    }

    @Test
    public void testNormInf() {
        // act/assert
        Assert.assertEquals(0.0, Vector2D.of(0, 0).getNormInf(), EPS);

        Assert.assertEquals(2.0, Vector2D.of(1, 2).getNormInf(), EPS);
        Assert.assertEquals(2.0, Vector2D.of(1, -2).getNormInf(), EPS);
        Assert.assertEquals(2.0, Vector2D.of(-1, 2).getNormInf(), EPS);
        Assert.assertEquals(2.0, Vector2D.of(-1, -2).getNormInf(), EPS);

        Assert.assertEquals(100.0, Vector2D.of(100, -99).getNormInf(), EPS);
    }

    @Test
    public void testAdd() {
        // arrange
        Vector2D v1 = Vector2D.of(-1, 2);
        Vector2D v2 = Vector2D.of(3, -4);
        Vector2D v3 = Vector2D.of(5, 6);

        // act/assert
        checkVector(v1.add(v1), -2, 4);

        checkVector(v1.add(v2), 2, -2);
        checkVector(v2.add(v1), 2, -2);

        checkVector(v1.add(v3), 4, 8);
        checkVector(v3.add(v1), 4, 8);
    }

    @Test
    public void testAdd_scaled() {
        // arrange
        Vector2D v1 = Vector2D.of(-1, 2);
        Vector2D v2 = Vector2D.of(3, -4);
        Vector2D v3 = Vector2D.of(5, 6);

        // act/assert
        checkVector(v1.add(2, v1), -3, 6);

        checkVector(v1.add(0, v2), -1, 2);
        checkVector(v2.add(1, v1), 2, -2);

        checkVector(v1.add(-1, v3), -6, -4);
        checkVector(v3.add(-2, v1), 7, 2);
    }

    @Test
    public void testSubtract() {
        // arrange
        Vector2D v1 = Vector2D.of(-1, 2);
        Vector2D v2 = Vector2D.of(3, -4);
        Vector2D v3 = Vector2D.of(5, 6);

        // act/assert
        checkVector(v1.subtract(v1), 0, 0);

        checkVector(v1.subtract(v2), -4, 6);
        checkVector(v2.subtract(v1), 4, -6);

        checkVector(v1.subtract(v3), -6, -4);
        checkVector(v3.subtract(v1), 6, 4);
    }

    @Test
    public void testSubtract_scaled() {
        // arrange
        Vector2D v1 = Vector2D.of(-1, 2);
        Vector2D v2 = Vector2D.of(3, -4);
        Vector2D v3 = Vector2D.of(5, 6);

        // act/assert
        checkVector(v1.subtract(2, v1), 1, -2);

        checkVector(v1.subtract(0, v2), -1, 2);
        checkVector(v2.subtract(1, v1), 4, -6);

        checkVector(v1.subtract(-1, v3), 4, 8);
        checkVector(v3.subtract(-2, v1), 3, 10);
    }

    @Test
    public void testNormalize() {
        // act/assert
        checkVector(Vector2D.of(100, 0).normalize(), 1, 0);
        checkVector(Vector2D.of(-100, 0).normalize(), -1, 0);
        checkVector(Vector2D.of(0, 100).normalize(), 0, 1);
        checkVector(Vector2D.of(0, -100).normalize(), 0, -1);
        checkVector(Vector2D.of(-1, 2).normalize(), -1.0/Math.sqrt(5), 2.0/Math.sqrt(5));
    }

    @Test(expected = IllegalStateException.class)
    public void testNormalize_zeroNorm() {
        Vector2D.ZERO.normalize();
    }

    @Test
    public void testNegate() {
        // act/assert
        checkVector(Vector2D.of(1, 2).negate(), -1, -2);
        checkVector(Vector2D.of(-3, -4).negate(), 3, 4);
        checkVector(Vector2D.of(5, -6).negate().negate(), 5, -6);
    }

    @Test
    public void testScalarMultiply() {
        // act/assert
        checkVector(Vector2D.of(1, 2).scalarMultiply(0), 0, 0);

        checkVector(Vector2D.of(1, 2).scalarMultiply(3), 3, 6);
        checkVector(Vector2D.of(1, 2).scalarMultiply(-3), -3, -6);

        checkVector(Vector2D.of(2, 3).scalarMultiply(1.5), 3, 4.5);
        checkVector(Vector2D.of(2, 3).scalarMultiply(-1.5), -3, -4.5);
    }

    @Test
    public void testDistance1() {
        // arrange
        Vector2D v1 = Vector2D.of(1, 1);
        Vector2D v2 = Vector2D.of(4, 5);
        Vector2D v3 = Vector2D.of(-1, 0);

        // act/assert
        Assert.assertEquals(0, v1.distance1(v1), EPS);

        Assert.assertEquals(7, v1.distance1(v2), EPS);
        Assert.assertEquals(7, v2.distance1(v1), EPS);

        Assert.assertEquals(3, v1.distance1(v3), EPS);
        Assert.assertEquals(3, v3.distance1(v1), EPS);
    }

    @Test
    public void testDistance() {
        // arrange
        Vector2D v1 = Vector2D.of(1, 1);
        Vector2D v2 = Vector2D.of(4, 5);
        Vector2D v3 = Vector2D.of(-1, 0);

        // act/assert
        Assert.assertEquals(0, v1.distance(v1), EPS);

        Assert.assertEquals(5, v1.distance(v2), EPS);
        Assert.assertEquals(5, v2.distance(v1), EPS);

        Assert.assertEquals(Math.sqrt(5), v1.distance(v3), EPS);
        Assert.assertEquals(Math.sqrt(5), v3.distance(v1), EPS);
    }

    @Test
    public void testDistanceSq() {
        // arrange
        Vector2D v1 = Vector2D.of(1, 1);
        Vector2D v2 = Vector2D.of(4, 5);
        Vector2D v3 = Vector2D.of(-1, 0);

        // act/assert
        Assert.assertEquals(0, v1.distanceSq(v1), EPS);

        Assert.assertEquals(25, v1.distanceSq(v2), EPS);
        Assert.assertEquals(25, v2.distanceSq(v1), EPS);

        Assert.assertEquals(5, v1.distanceSq(v3), EPS);
        Assert.assertEquals(5, v3.distanceSq(v1), EPS);
    }

    @Test
    public void testDistanceInf() {
        // arrange
        Vector2D v1 = Vector2D.of(1, 1);
        Vector2D v2 = Vector2D.of(4, 5);
        Vector2D v3 = Vector2D.of(-1, 0);

        // act/assert
        Assert.assertEquals(0, v1.distanceInf(v1), EPS);

        Assert.assertEquals(4, v1.distanceInf(v2), EPS);
        Assert.assertEquals(4, v2.distanceInf(v1), EPS);

        Assert.assertEquals(2, v1.distanceInf(v3), EPS);
        Assert.assertEquals(2, v3.distanceInf(v1), EPS);
    }

    @Test
    public void testDotProduct() {
        // arrange
        Vector2D v1 = Vector2D.of(1, 1);
        Vector2D v2 = Vector2D.of(4, 5);
        Vector2D v3 = Vector2D.of(-1, 0);

        // act/assert
        Assert.assertEquals(2, v1.dotProduct(v1), EPS);
        Assert.assertEquals(41, v2.dotProduct(v2), EPS);
        Assert.assertEquals(1, v3.dotProduct(v3), EPS);

        Assert.assertEquals(9, v1.dotProduct(v2), EPS);
        Assert.assertEquals(9, v2.dotProduct(v1), EPS);

        Assert.assertEquals(-1, v1.dotProduct(v3), EPS);
        Assert.assertEquals(-1, v3.dotProduct(v1), EPS);

        Assert.assertEquals(1, Vector2D.PLUS_X.dotProduct(Vector2D.PLUS_X), EPS);
        Assert.assertEquals(0, Vector2D.PLUS_X.dotProduct(Vector2D.PLUS_Y), EPS);
        Assert.assertEquals(-1, Vector2D.PLUS_X.dotProduct(Vector2D.MINUS_X), EPS);
        Assert.assertEquals(0, Vector2D.PLUS_X.dotProduct(Vector2D.MINUS_Y), EPS);
    }

    @Test
    public void testDotProduct_static() {
        // arrange
        Vector2D v1 = Vector2D.of(1, 1);
        Vector2D v2 = Vector2D.of(4, 5);
        Vector2D v3 = Vector2D.of(-1, 0);

        // act/assert
        Assert.assertEquals(2, Vector2D.dotProduct(v1, v1), EPS);
        Assert.assertEquals(41, Vector2D.dotProduct(v2, v2), EPS);
        Assert.assertEquals(1, Vector2D.dotProduct(v3, v3), EPS);

        Assert.assertEquals(9, Vector2D.dotProduct(v1, v2), EPS);
        Assert.assertEquals(9, Vector2D.dotProduct(v2, v1), EPS);

        Assert.assertEquals(-1, Vector2D.dotProduct(v1, v3), EPS);
        Assert.assertEquals(-1, Vector2D.dotProduct(v3, v1), EPS);

        Assert.assertEquals(1, Vector2D.dotProduct(Vector2D.PLUS_X, Vector2D.PLUS_X), EPS);
        Assert.assertEquals(0, Vector2D.dotProduct(Vector2D.PLUS_X, Vector2D.PLUS_Y), EPS);
        Assert.assertEquals(-1, Vector2D.dotProduct(Vector2D.PLUS_X, Vector2D.MINUS_X), EPS);
        Assert.assertEquals(0, Vector2D.dotProduct(Vector2D.PLUS_X, Vector2D.MINUS_Y), EPS);
    }

    @Test
    public void testAngle() {
        // act/assert
        Assert.assertEquals(0, Vector2D.PLUS_X.angle(Vector2D.PLUS_X), EPS);

        Assert.assertEquals(Geometry.PI, Vector2D.PLUS_X.angle(Vector2D.MINUS_X), EPS);
        Assert.assertEquals(Geometry.HALF_PI, Vector2D.PLUS_X.angle(Vector2D.PLUS_Y), EPS);
        Assert.assertEquals(Geometry.HALF_PI, Vector2D.PLUS_X.angle(Vector2D.MINUS_Y), EPS);

        Assert.assertEquals(Geometry.PI / 4, Vector2D.of(1, 1).angle(Vector2D.of(1, 0)), EPS);
        Assert.assertEquals(Geometry.PI / 4, Vector2D.of(1, 0).angle(Vector2D.of(1, 1)), EPS);

        Assert.assertEquals(0.004999958333958323, Vector2D.of(20.0, 0.0).angle(Vector2D.of(20.0, 0.1)), EPS);
    }

    @Test
    public void testAngle_static() {
        // act/assert
        Assert.assertEquals(0, Vector2D.angle(Vector2D.PLUS_X, Vector2D.PLUS_X), EPS);

        Assert.assertEquals(Geometry.PI, Vector2D.angle(Vector2D.PLUS_X, Vector2D.MINUS_X), EPS);
        Assert.assertEquals(Geometry.HALF_PI, Vector2D.angle(Vector2D.PLUS_X, Vector2D.PLUS_Y), EPS);
        Assert.assertEquals(Geometry.HALF_PI, Vector2D.angle(Vector2D.PLUS_X, Vector2D.MINUS_Y), EPS);

        Assert.assertEquals(Geometry.PI / 4, Vector2D.angle(Vector2D.of(1, 1), Vector2D.of(1, 0)), EPS);
        Assert.assertEquals(Geometry.PI / 4, Vector2D.angle(Vector2D.of(1, 0), Vector2D.of(1, 1)), EPS);

        Assert.assertEquals(0.004999958333958323, Vector2D.angle(Vector2D.of(20.0, 0.0), Vector2D.of(20.0, 0.1)), EPS);
    }


    @Test(expected = IllegalArgumentException.class)
    public void testAngle_zeroNorm() {
        Vector2D.of(1, 1).angle(Vector2D.ZERO);
    }

    @Test
    public void testCrossProduct() {
        // arrange
        Vector2D p1 = Vector2D.of(1, 1);
        Vector2D p2 = Vector2D.of(2, 2);

        Vector2D p3 = Vector2D.of(3, 3);
        Vector2D p4 = Vector2D.of(1, 2);
        Vector2D p5 = Vector2D.of(2, 1);

        // act/assert
        Assert.assertEquals(0.0, p3.crossProduct(p1, p2), EPS);
        Assert.assertEquals(1.0, p4.crossProduct(p1, p2), EPS);
        Assert.assertEquals(-1.0, p5.crossProduct(p1, p2), EPS);
    }

    @Test
    public void testHashCode() {
        // arrange
        Vector2D u = Vector2D.of(1, 1);
        Vector2D v = Vector2D.of(1 + 10 * Precision.EPSILON, 1 + 10 * Precision.EPSILON);
        Vector2D w = Vector2D.of(1, 1);

        // act/assert
        Assert.assertTrue(u.hashCode() != v.hashCode());
        Assert.assertEquals(u.hashCode(), w.hashCode());

        Assert.assertEquals(Vector2D.of(0, Double.NaN).hashCode(), Vector2D.NaN.hashCode());
        Assert.assertEquals(Vector2D.of(Double.NaN, 0).hashCode(), Vector2D.NaN.hashCode());
        Assert.assertEquals(Vector2D.of(0, Double.NaN).hashCode(), Vector2D.of(Double.NaN, 0).hashCode());
    }

    @Test
    public void testEquals() {
        // arrange
        Vector2D u1 = Vector2D.of(1, 2);
        Vector2D u2 = Vector2D.of(1, 2);

        // act/assert
        Assert.assertFalse(u1.equals(null));
        Assert.assertFalse(u1.equals(new Object()));

        Assert.assertTrue(u1.equals(u1));
        Assert.assertTrue(u1.equals(u2));

        Assert.assertFalse(u1.equals(Vector2D.of(-1, -2)));
        Assert.assertFalse(u1.equals(Vector2D.of(1 + 10 * Precision.EPSILON, 2)));
        Assert.assertFalse(u1.equals(Vector2D.of(1, 2 + 10 * Precision.EPSILON)));

        Assert.assertTrue(Vector2D.of(0, Double.NaN).equals(Vector2D.of(Double.NaN, 0)));

        Assert.assertTrue(Vector2D.of(0, Double.POSITIVE_INFINITY).equals(Vector2D.of(0, Double.POSITIVE_INFINITY)));
        Assert.assertFalse(Vector2D.of(Double.POSITIVE_INFINITY, 0).equals(Vector2D.of(0, Double.POSITIVE_INFINITY)));

        Assert.assertTrue(Vector2D.of(Double.NEGATIVE_INFINITY, 0).equals(Vector2D.of(Double.NEGATIVE_INFINITY, 0)));
        Assert.assertFalse(Vector2D.of(0, Double.NEGATIVE_INFINITY).equals(Vector2D.of(Double.NEGATIVE_INFINITY, 0)));
    }

    @Test
    public void testToString() {
        // arrange
        Vector2D v = Vector2D.of(1, 2);
        Pattern pattern = Pattern.compile("\\(1.{0,2}, 2.{0,2}\\)");

        // act
        String str = v.toString();

        // assert
        Assert.assertTrue("Expected string " + str + " to match regex " + pattern,
                    pattern.matcher(str).matches());
    }

    @Test
    public void testParse() {
        // act/assert
        checkVector(Vector2D.parse("(1, 2)"), 1, 2);
        checkVector(Vector2D.parse("(-1, -2)"), -1, -2);

        checkVector(Vector2D.parse("(0.01, -1e-3)"), 1e-2, -1e-3);

        checkVector(Vector2D.parse("(NaN, -Infinity)"), Double.NaN, Double.NEGATIVE_INFINITY);

        checkVector(Vector2D.parse(Vector2D.ZERO.toString()), 0, 0);
        checkVector(Vector2D.parse(Vector2D.MINUS_X.toString()), -1, 0);
    }

    @Test(expected = IllegalArgumentException.class)
    public void testParse_failure() {
        // act/assert
        Vector2D.parse("abc");
    }

    @Test
    public void testOf() {
        // act/assert
        checkVector(Vector2D.of(0, 1), 0, 1);
        checkVector(Vector2D.of(-1, -2), -1, -2);
        checkVector(Vector2D.of(Math.PI, Double.NaN), Math.PI, Double.NaN);
        checkVector(Vector2D.of(Double.POSITIVE_INFINITY, Double.NEGATIVE_INFINITY), Double.POSITIVE_INFINITY, Double.NEGATIVE_INFINITY);
    }

    @Test
    public void testOf_coordinateArg() {
        // act/assert
        checkVector(Vector2D.of(Point2D.of(0, 1)), 0, 1);
        checkVector(Vector2D.of(Point2D.of(-1, -2)), -1, -2);
        checkVector(Vector2D.of(Point2D.of(Math.PI, Double.NaN)), Math.PI, Double.NaN);
        checkVector(Vector2D.of(Point2D.of(Double.POSITIVE_INFINITY, Double.NEGATIVE_INFINITY)), Double.POSITIVE_INFINITY, Double.NEGATIVE_INFINITY);
    }

    @Test
    public void testOf_arrayArg() {
        // act/assert
        checkVector(Vector2D.of(new double[] { 0, 1 }), 0, 1);
        checkVector(Vector2D.of(new double[] { -1, -2 }), -1, -2);
        checkVector(Vector2D.of(new double[] { Math.PI, Double.NaN }), Math.PI, Double.NaN);
        checkVector(Vector2D.of(new double[] { Double.POSITIVE_INFINITY, Double.NEGATIVE_INFINITY }), Double.POSITIVE_INFINITY, Double.NEGATIVE_INFINITY);
    }

    @Test(expected = IllegalArgumentException.class)
    public void testOf_arrayArg_invalidDimensions() {
        // act/assert
        Vector2D.of(new double[] {0.0 });
    }
<<<<<<< HEAD

    @Test
    public void testOfPolar() {
        // arrange
        double eps = 1e-15;
        double sqrt2 = Math.sqrt(2.0);

        // act/assert
        checkVector(Vector2D.ofPolar(0, 0), 0, 0, eps);
        checkVector(Vector2D.ofPolar(1, 0), 1, 0, eps);

        checkVector(Vector2D.ofPolar(2, Geometry.PI), -2, 0, eps);
        checkVector(Vector2D.ofPolar(-2, Geometry.PI), 2, 0, eps);

        checkVector(Vector2D.ofPolar(2, Geometry.HALF_PI), 0, 2, eps);
        checkVector(Vector2D.ofPolar(-2, Geometry.HALF_PI), 0, -2, eps);

        checkVector(Vector2D.ofPolar(2, 0.25 * Geometry.PI), sqrt2, sqrt2, eps);
        checkVector(Vector2D.ofPolar(2, 0.75 * Geometry.PI), -sqrt2, sqrt2, eps);
        checkVector(Vector2D.ofPolar(2, -0.25 * Geometry.PI), sqrt2, - sqrt2, eps);
        checkVector(Vector2D.ofPolar(2, -0.75 * Geometry.PI), -sqrt2, - sqrt2, eps);
    }

    @Test
    public void testGetFactory() {
        // act
        Coordinates.Factory2D<Vector2D> factory = Vector2D.getFactory();

        // assert
        checkVector(factory.create(1, 2), 1, 2);
        checkVector(factory.create(-1, -2), -1, -2);
    }

=======
>>>>>>> 8273d592
    @Test
    public void testLinearCombination1() {
        // arrange
        Vector2D p1 = Vector2D.of(1, 2);

        // act/assert
        checkVector(Vector2D.linearCombination(0, p1), 0, 0);

        checkVector(Vector2D.linearCombination(1, p1), 1, 2);
        checkVector(Vector2D.linearCombination(-1, p1), -1, -2);

        checkVector(Vector2D.linearCombination(0.5, p1), 0.5, 1);
        checkVector(Vector2D.linearCombination(-0.5, p1), -0.5, -1);
    }

    @Test
    public void testLinearCombination2() {
        // arrange
        Vector2D p1 = Vector2D.of(1, 2);
        Vector2D p2 = Vector2D.of(-3, -4);

        // act/assert
        checkVector(Vector2D.linearCombination(2, p1, -3, p2), 11, 16);
        checkVector(Vector2D.linearCombination(-3, p1, 2, p2), -9, -14);
    }

    @Test
    public void testLinearCombination3() {
        // arrange
        Vector2D p1 = Vector2D.of(1, 2);
        Vector2D p2 = Vector2D.of(-3, -4);
        Vector2D p3 = Vector2D.of(5, 6);

        // act/assert
        checkVector(Vector2D.linearCombination(2, p1, -3, p2, 4, p3), 31, 40);
        checkVector(Vector2D.linearCombination(-3, p1, 2, p2, -4, p3), -29, -38);
    }

    @Test
    public void testLinearCombination4() {
        // arrange
        Vector2D p1 = Vector2D.of(1, 2);
        Vector2D p2 = Vector2D.of(-3, -4);
        Vector2D p3 = Vector2D.of(5, 6);
        Vector2D p4 = Vector2D.of(-7, -8);

        // act/assert
        checkVector(Vector2D.linearCombination(2, p1, -3, p2, 4, p3, -5, p4), 66, 80);
        checkVector(Vector2D.linearCombination(-3, p1, 2, p2, -4, p3, 5, p4), -64, -78);
    }

    private void checkVector(Vector2D v, double x, double y) {
        checkVector(v, x, y, EPS);
    }

    private void checkVector(Vector2D v, double x, double y, double eps) {
        Assert.assertEquals(x, v.getX(), eps);
        Assert.assertEquals(y, v.getY(), eps);
    }

    private void checkPoint(Point2D p, double x, double y) {
        Assert.assertEquals(x, p.getX(), EPS);
        Assert.assertEquals(y, p.getY(), EPS);
    }
}<|MERGE_RESOLUTION|>--- conflicted
+++ resolved
@@ -482,7 +482,6 @@
         // act/assert
         Vector2D.of(new double[] {0.0 });
     }
-<<<<<<< HEAD
 
     @Test
     public void testOfPolar() {
@@ -507,18 +506,6 @@
     }
 
     @Test
-    public void testGetFactory() {
-        // act
-        Coordinates.Factory2D<Vector2D> factory = Vector2D.getFactory();
-
-        // assert
-        checkVector(factory.create(1, 2), 1, 2);
-        checkVector(factory.create(-1, -2), -1, -2);
-    }
-
-=======
->>>>>>> 8273d592
-    @Test
     public void testLinearCombination1() {
         // arrange
         Vector2D p1 = Vector2D.of(1, 2);
