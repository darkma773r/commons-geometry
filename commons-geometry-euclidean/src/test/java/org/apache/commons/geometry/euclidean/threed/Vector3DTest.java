--- conflicted
+++ resolved
@@ -688,9 +688,8 @@
     }
 
     @Test
-<<<<<<< HEAD
     public void testOfSpherical() {
-     // arrange
+        // arrange
         double sqrt3 = Math.sqrt(3);
 
         // act/assert
@@ -710,18 +709,6 @@
     }
 
     @Test
-    public void testGetFactory() {
-        // act
-        Coordinates.Factory3D<Vector3D> factory = Vector3D.getFactory();
-
-        // assert
-        checkVector(factory.create(1, 2, 3), 1, 2, 3);
-        checkVector(factory.create(-1, -2, -3), -1, -2, -3);
-    }
-
-    @Test
-=======
->>>>>>> 8273d592
     public void testLinearCombination1() {
         // arrange
         Vector3D p1 = Vector3D.of(1, 2, 3);
